<<<<<<< HEAD
# vim: expandtab:ts=4:sw=4
from __future__ import absolute_import

import numpy as np

from boxmot.motion.cmc import get_cmc_method
from boxmot.trackers.strongsort.sort import iou_matching, linear_assignment
from boxmot.trackers.strongsort.sort.track import Track
from boxmot.utils.matching import chi2inv95


class Tracker:
    """
    This is the multi-target tracker.
    Parameters
    ----------
    metric : nn_matching.NearestNeighborDistanceMetric
        A distance metric for measurement-to-track association.
    max_age : int
        Maximum number of missed misses before a track is deleted.
    n_init : int
        Number of consecutive detections before the track is confirmed. The
        track state is set to `Deleted` if a miss occurs within the first
        `n_init` frames.
    Attributes
    ----------
    metric : nn_matching.NearestNeighborDistanceMetric
        The distance metric used for measurement to track association.
    max_age : int
        Maximum number of missed misses before a track is deleted.
    n_init : int
        Number of frames that a track remains in initialization phase.
    tracks : List[Track]
        The list of active tracks at the current time step.
    """

    GATING_THRESHOLD = np.sqrt(chi2inv95[4])

    def __init__(
        self,
        metric,
        max_iou_dist=0.9,
        max_age=30,
        n_init=3,
        _lambda=0,
        ema_alpha=0.9,
        mc_lambda=0.995,
    ):
        self.metric = metric
        self.max_iou_dist = max_iou_dist
        self.max_age = max_age
        self.n_init = n_init
        self._lambda = _lambda
        self.ema_alpha = ema_alpha
        self.mc_lambda = mc_lambda

        self.tracks = []
        self._next_id = 1
        self.cmc = get_cmc_method('ecc')()

    def predict(self):
        """Propagate track state distributions one time step forward.

        This function should be called once every time step, before `update`.
        """
        for track in self.tracks:
            track.predict()

    def increment_ages(self):
        for track in self.tracks:
            track.increment_age()
            track.mark_missed()

    def camera_update(self, curr_img):
        if len(self.tracks) > 0:
            warp_matrix = self.cmc.apply(curr_img=curr_img, dets=None)
        for track in self.tracks:
            track.camera_update(warp_matrix)

    def update(self, detections, classes, confidences):
        """Perform measurement update and track management.

        Parameters
        ----------
        detections : List[deep_sort.detection.Detection]
            A list of detections at the current time step.

        """
        # Run matching cascade.
        matches, unmatched_tracks, unmatched_detections = self._match(detections)

        # Update track set.
        for track_idx, detection_idx in matches:
            self.tracks[track_idx].update(
                detections[detection_idx],
                classes[detection_idx],
                confidences[detection_idx],
            )
        for track_idx in unmatched_tracks:
            self.tracks[track_idx].mark_missed()
        for detection_idx in unmatched_detections:
            self._initiate_track(
                detections[detection_idx],
                classes[detection_idx].item(),
                confidences[detection_idx].item(),
            )
        self.tracks = [t for t in self.tracks if not t.is_deleted()]

        # Update distance metric.
        active_targets = [t.track_id for t in self.tracks if t.is_confirmed()]
        features, targets = [], []
        for track in self.tracks:
            if not track.is_confirmed():
                continue
            features += track.features
            targets += [track.track_id for _ in track.features]
        self.metric.partial_fit(
            np.asarray(features), np.asarray(targets), active_targets
        )

    def _match(self, detections):
        def gated_metric(tracks, dets, track_indices, detection_indices):
            features = np.array([dets[i].feature for i in detection_indices])
            targets = np.array([tracks[i].track_id for i in track_indices])
            cost_matrix = self.metric.distance(features, targets)
            cost_matrix = linear_assignment.gate_cost_matrix(
                cost_matrix,
                tracks,
                dets,
                track_indices,
                detection_indices,
                self.mc_lambda,
            )

            return cost_matrix

        # Split track set into confirmed and unconfirmed tracks.
        confirmed_tracks = [i for i, t in enumerate(self.tracks) if t.is_confirmed()]
        unconfirmed_tracks = [
            i for i, t in enumerate(self.tracks) if not t.is_confirmed()
        ]

        # Associate confirmed tracks using appearance features.
        (
            matches_a,
            unmatched_tracks_a,
            unmatched_detections,
        ) = linear_assignment.matching_cascade(
            gated_metric,
            self.metric.matching_threshold,
            self.max_age,
            self.tracks,
            detections,
            confirmed_tracks,
        )

        # Associate remaining tracks together with unconfirmed tracks using IOU.
        iou_track_candidates = unconfirmed_tracks + [
            k for k in unmatched_tracks_a if self.tracks[k].time_since_update == 1
        ]
        unmatched_tracks_a = [
            k for k in unmatched_tracks_a if self.tracks[k].time_since_update != 1
        ]
        (
            matches_b,
            unmatched_tracks_b,
            unmatched_detections,
        ) = linear_assignment.min_cost_matching(
            iou_matching.iou_cost,
            self.max_iou_dist,
            self.tracks,
            detections,
            iou_track_candidates,
            unmatched_detections,
        )

        matches = matches_a + matches_b
        unmatched_tracks = list(set(unmatched_tracks_a + unmatched_tracks_b))
        return matches, unmatched_tracks, unmatched_detections

    def _initiate_track(self, detection, class_id, conf):
        self.tracks.append(
            Track(
                detection.to_xyah(),
                self._next_id,
                class_id,
                conf,
                self.n_init,
                self.max_age,
                self.ema_alpha,
                detection.feature,
            )
        )
        self._next_id += 1
=======
# Mikel Broström 🔥 Yolo Tracking 🧾 AGPL-3.0 license

from __future__ import absolute_import

import numpy as np

from boxmot.motion.cmc.ecc import ECC

from ....utils.matching import chi2inv95
from . import detection, iou_matching, linear_assignment
from .track import Track


class Tracker:
    """
    This is the multi-target tracker.
    Parameters
    ----------
    metric : nn_matching.NearestNeighborDistanceMetric
        A distance metric for measurement-to-track association.
    max_age : int
        Maximum number of missed misses before a track is deleted.
    n_init : int
        Number of consecutive detections before the track is confirmed. The
        track state is set to `Deleted` if a miss occurs within the first
        `n_init` frames.
    Attributes
    ----------
    metric : nn_matching.NearestNeighborDistanceMetric
        The distance metric used for measurement to track association.
    max_age : int
        Maximum number of missed misses before a track is deleted.
    n_init : int
        Number of frames that a track remains in initialization phase.
    tracks : List[Track]
        The list of active tracks at the current time step.
    """

    GATING_THRESHOLD = np.sqrt(chi2inv95[4])

    def __init__(
        self,
        metric,
        max_iou_dist=0.9,
        max_age=30,
        max_unmatched_preds=7,
        n_init=3,
        _lambda=0,
        ema_alpha=0.9,
        mc_lambda=0.995,
    ):
        self.metric = metric
        self.max_iou_dist = max_iou_dist
        self.max_age = max_age
        self.n_init = n_init
        self._lambda = _lambda
        self.ema_alpha = ema_alpha
        self.mc_lambda = mc_lambda
        self.max_unmatched_preds = max_unmatched_preds

        self.tracks = []
        self._next_id = 1
        self.ecc = ECC()

    def predict(self):
        """Propagate track state distributions one time step forward.

        This function should be called once every time step, before `update`.
        """
        for track in self.tracks:
            track.predict()

    def increment_ages(self):
        for track in self.tracks:
            track.increment_age()
            track.mark_missed()

    def camera_update(self, curr_img):
        if len(self.tracks) > 0:
            warp_matrix = self.ecc.apply(curr_img=curr_img, dets=None)
        for track in self.tracks:
            track.camera_update(warp_matrix)

    def pred_n_update_all_tracks(self):
        """Perform predictions and updates for all tracks by its own predicted state."""
        self.predict()
        for t in self.tracks:
            if (
                self.max_unmatched_preds != 0 and
                t.updates_wo_assignment < t.max_num_updates_wo_assignment
            ):
                bbox = t.to_tlwh()
                t.update_kf(detection.to_xyah_ext(bbox))

    def update(self, detections, classes, confidences):
        """Perform measurement update and track management.

        Parameters
        ----------
        detections : List[deep_sort.detection.Detection]
            A list of detections at the current time step.

        """
        # Run matching cascade.
        matches, unmatched_tracks, unmatched_detections = self._match(detections)

        # Update track set.
        for track_idx, detection_idx in matches:
            self.tracks[track_idx].update(
                detections[detection_idx],
                classes[detection_idx],
                confidences[detection_idx],
            )
        for track_idx in unmatched_tracks:
            self.tracks[track_idx].mark_missed()
            if (
                self.max_unmatched_preds != 0 and
                self.tracks[track_idx].updates_wo_assignment <
                self.tracks[track_idx].max_num_updates_wo_assignment
            ):
                bbox = self.tracks[track_idx].to_tlwh()
                self.tracks[track_idx].update_kf(detection.to_xyah_ext(bbox))
        for detection_idx in unmatched_detections:
            self._initiate_track(
                detections[detection_idx],
                classes[detection_idx].item(),
                confidences[detection_idx].item(),
            )
        self.tracks = [t for t in self.tracks if not t.is_deleted()]

        # Update distance metric.
        active_targets = [t.track_id for t in self.tracks if t.is_confirmed()]
        features, targets = [], []
        for track in self.tracks:
            if not track.is_confirmed():
                continue
            features += track.features
            targets += [track.track_id for _ in track.features]
        self.metric.partial_fit(
            np.asarray(features), np.asarray(targets), active_targets
        )

    def _full_cost_metric(self, tracks, dets, track_indices, detection_indices):
        """
        This implements the full lambda-based cost-metric. However, in doing so, it disregards
        the possibility to gate the position only which is provided by
        linear_assignment.gate_cost_matrix(). Instead, I gate by everything.
        Note that the Mahalanobis distance is itself an unnormalised metric. Given the cosine
        distance being normalised, we employ a quick and dirty normalisation based on the
        threshold: that is, we divide the positional-cost by the gating threshold, thus ensuring
        that the valid values range 0-1.
        Note also that the authors work with the squared distance. I also sqrt this, so that it
        is more intuitive in terms of values.
        """
        # Compute First the Position-based Cost Matrix
        pos_cost = np.empty([len(track_indices), len(detection_indices)])
        msrs = np.asarray([dets[i].to_xyah() for i in detection_indices])
        for row, track_idx in enumerate(track_indices):
            pos_cost[row, :] = (
                np.sqrt(tracks[track_idx].kf.gating_distance(msrs)) /
                self.GATING_THRESHOLD
            )
        pos_gate = pos_cost > 1.0
        # Now Compute the Appearance-based Cost Matrix
        app_cost = self.metric.distance(
            np.array([dets[i].feature for i in detection_indices]),
            np.array([tracks[i].track_id for i in track_indices]),
        )
        app_gate = app_cost > self.metric.matching_threshold
        # Now combine and threshold
        cost_matrix = self._lambda * pos_cost + (1 - self._lambda) * app_cost
        cost_matrix[np.logical_or(pos_gate, app_gate)] = linear_assignment.INFTY_COST
        # Return Matrix
        return cost_matrix

    def _match(self, detections):
        def gated_metric(tracks, dets, track_indices, detection_indices):
            features = np.array([dets[i].feature for i in detection_indices])
            targets = np.array([tracks[i].track_id for i in track_indices])
            cost_matrix = self.metric.distance(features, targets)
            cost_matrix = linear_assignment.gate_cost_matrix(
                cost_matrix,
                tracks,
                dets,
                track_indices,
                detection_indices,
                self.mc_lambda,
            )

            return cost_matrix

        # Split track set into confirmed and unconfirmed tracks.
        confirmed_tracks = [i for i, t in enumerate(self.tracks) if t.is_confirmed()]
        unconfirmed_tracks = [
            i for i, t in enumerate(self.tracks) if not t.is_confirmed()
        ]

        # Associate confirmed tracks using appearance features.
        (
            matches_a,
            unmatched_tracks_a,
            unmatched_detections,
        ) = linear_assignment.matching_cascade(
            gated_metric,
            self.metric.matching_threshold,
            self.max_age,
            self.tracks,
            detections,
            confirmed_tracks,
        )

        # Associate remaining tracks together with unconfirmed tracks using IOU.
        iou_track_candidates = unconfirmed_tracks + [
            k for k in unmatched_tracks_a if self.tracks[k].time_since_update == 1
        ]
        unmatched_tracks_a = [
            k for k in unmatched_tracks_a if self.tracks[k].time_since_update != 1
        ]
        (
            matches_b,
            unmatched_tracks_b,
            unmatched_detections,
        ) = linear_assignment.min_cost_matching(
            iou_matching.iou_cost,
            self.max_iou_dist,
            self.tracks,
            detections,
            iou_track_candidates,
            unmatched_detections,
        )

        matches = matches_a + matches_b
        unmatched_tracks = list(set(unmatched_tracks_a + unmatched_tracks_b))
        return matches, unmatched_tracks, unmatched_detections

    def _initiate_track(self, detection, class_id, conf):
        self.tracks.append(
            Track(
                detection.to_xyah(),
                self._next_id,
                class_id,
                conf,
                self.n_init,
                self.max_age,
                self.ema_alpha,
                detection.feature,
            )
        )
        self._next_id += 1
>>>>>>> cf2bad49
<|MERGE_RESOLUTION|>--- conflicted
+++ resolved
@@ -1,5 +1,5 @@
-<<<<<<< HEAD
-# vim: expandtab:ts=4:sw=4
+# Mikel Broström 🔥 Yolo Tracking 🧾 AGPL-3.0 license
+
 from __future__ import absolute_import
 
 import numpy as np
@@ -192,255 +192,4 @@
                 detection.feature,
             )
         )
-        self._next_id += 1
-=======
-# Mikel Broström 🔥 Yolo Tracking 🧾 AGPL-3.0 license
-
-from __future__ import absolute_import
-
-import numpy as np
-
-from boxmot.motion.cmc.ecc import ECC
-
-from ....utils.matching import chi2inv95
-from . import detection, iou_matching, linear_assignment
-from .track import Track
-
-
-class Tracker:
-    """
-    This is the multi-target tracker.
-    Parameters
-    ----------
-    metric : nn_matching.NearestNeighborDistanceMetric
-        A distance metric for measurement-to-track association.
-    max_age : int
-        Maximum number of missed misses before a track is deleted.
-    n_init : int
-        Number of consecutive detections before the track is confirmed. The
-        track state is set to `Deleted` if a miss occurs within the first
-        `n_init` frames.
-    Attributes
-    ----------
-    metric : nn_matching.NearestNeighborDistanceMetric
-        The distance metric used for measurement to track association.
-    max_age : int
-        Maximum number of missed misses before a track is deleted.
-    n_init : int
-        Number of frames that a track remains in initialization phase.
-    tracks : List[Track]
-        The list of active tracks at the current time step.
-    """
-
-    GATING_THRESHOLD = np.sqrt(chi2inv95[4])
-
-    def __init__(
-        self,
-        metric,
-        max_iou_dist=0.9,
-        max_age=30,
-        max_unmatched_preds=7,
-        n_init=3,
-        _lambda=0,
-        ema_alpha=0.9,
-        mc_lambda=0.995,
-    ):
-        self.metric = metric
-        self.max_iou_dist = max_iou_dist
-        self.max_age = max_age
-        self.n_init = n_init
-        self._lambda = _lambda
-        self.ema_alpha = ema_alpha
-        self.mc_lambda = mc_lambda
-        self.max_unmatched_preds = max_unmatched_preds
-
-        self.tracks = []
-        self._next_id = 1
-        self.ecc = ECC()
-
-    def predict(self):
-        """Propagate track state distributions one time step forward.
-
-        This function should be called once every time step, before `update`.
-        """
-        for track in self.tracks:
-            track.predict()
-
-    def increment_ages(self):
-        for track in self.tracks:
-            track.increment_age()
-            track.mark_missed()
-
-    def camera_update(self, curr_img):
-        if len(self.tracks) > 0:
-            warp_matrix = self.ecc.apply(curr_img=curr_img, dets=None)
-        for track in self.tracks:
-            track.camera_update(warp_matrix)
-
-    def pred_n_update_all_tracks(self):
-        """Perform predictions and updates for all tracks by its own predicted state."""
-        self.predict()
-        for t in self.tracks:
-            if (
-                self.max_unmatched_preds != 0 and
-                t.updates_wo_assignment < t.max_num_updates_wo_assignment
-            ):
-                bbox = t.to_tlwh()
-                t.update_kf(detection.to_xyah_ext(bbox))
-
-    def update(self, detections, classes, confidences):
-        """Perform measurement update and track management.
-
-        Parameters
-        ----------
-        detections : List[deep_sort.detection.Detection]
-            A list of detections at the current time step.
-
-        """
-        # Run matching cascade.
-        matches, unmatched_tracks, unmatched_detections = self._match(detections)
-
-        # Update track set.
-        for track_idx, detection_idx in matches:
-            self.tracks[track_idx].update(
-                detections[detection_idx],
-                classes[detection_idx],
-                confidences[detection_idx],
-            )
-        for track_idx in unmatched_tracks:
-            self.tracks[track_idx].mark_missed()
-            if (
-                self.max_unmatched_preds != 0 and
-                self.tracks[track_idx].updates_wo_assignment <
-                self.tracks[track_idx].max_num_updates_wo_assignment
-            ):
-                bbox = self.tracks[track_idx].to_tlwh()
-                self.tracks[track_idx].update_kf(detection.to_xyah_ext(bbox))
-        for detection_idx in unmatched_detections:
-            self._initiate_track(
-                detections[detection_idx],
-                classes[detection_idx].item(),
-                confidences[detection_idx].item(),
-            )
-        self.tracks = [t for t in self.tracks if not t.is_deleted()]
-
-        # Update distance metric.
-        active_targets = [t.track_id for t in self.tracks if t.is_confirmed()]
-        features, targets = [], []
-        for track in self.tracks:
-            if not track.is_confirmed():
-                continue
-            features += track.features
-            targets += [track.track_id for _ in track.features]
-        self.metric.partial_fit(
-            np.asarray(features), np.asarray(targets), active_targets
-        )
-
-    def _full_cost_metric(self, tracks, dets, track_indices, detection_indices):
-        """
-        This implements the full lambda-based cost-metric. However, in doing so, it disregards
-        the possibility to gate the position only which is provided by
-        linear_assignment.gate_cost_matrix(). Instead, I gate by everything.
-        Note that the Mahalanobis distance is itself an unnormalised metric. Given the cosine
-        distance being normalised, we employ a quick and dirty normalisation based on the
-        threshold: that is, we divide the positional-cost by the gating threshold, thus ensuring
-        that the valid values range 0-1.
-        Note also that the authors work with the squared distance. I also sqrt this, so that it
-        is more intuitive in terms of values.
-        """
-        # Compute First the Position-based Cost Matrix
-        pos_cost = np.empty([len(track_indices), len(detection_indices)])
-        msrs = np.asarray([dets[i].to_xyah() for i in detection_indices])
-        for row, track_idx in enumerate(track_indices):
-            pos_cost[row, :] = (
-                np.sqrt(tracks[track_idx].kf.gating_distance(msrs)) /
-                self.GATING_THRESHOLD
-            )
-        pos_gate = pos_cost > 1.0
-        # Now Compute the Appearance-based Cost Matrix
-        app_cost = self.metric.distance(
-            np.array([dets[i].feature for i in detection_indices]),
-            np.array([tracks[i].track_id for i in track_indices]),
-        )
-        app_gate = app_cost > self.metric.matching_threshold
-        # Now combine and threshold
-        cost_matrix = self._lambda * pos_cost + (1 - self._lambda) * app_cost
-        cost_matrix[np.logical_or(pos_gate, app_gate)] = linear_assignment.INFTY_COST
-        # Return Matrix
-        return cost_matrix
-
-    def _match(self, detections):
-        def gated_metric(tracks, dets, track_indices, detection_indices):
-            features = np.array([dets[i].feature for i in detection_indices])
-            targets = np.array([tracks[i].track_id for i in track_indices])
-            cost_matrix = self.metric.distance(features, targets)
-            cost_matrix = linear_assignment.gate_cost_matrix(
-                cost_matrix,
-                tracks,
-                dets,
-                track_indices,
-                detection_indices,
-                self.mc_lambda,
-            )
-
-            return cost_matrix
-
-        # Split track set into confirmed and unconfirmed tracks.
-        confirmed_tracks = [i for i, t in enumerate(self.tracks) if t.is_confirmed()]
-        unconfirmed_tracks = [
-            i for i, t in enumerate(self.tracks) if not t.is_confirmed()
-        ]
-
-        # Associate confirmed tracks using appearance features.
-        (
-            matches_a,
-            unmatched_tracks_a,
-            unmatched_detections,
-        ) = linear_assignment.matching_cascade(
-            gated_metric,
-            self.metric.matching_threshold,
-            self.max_age,
-            self.tracks,
-            detections,
-            confirmed_tracks,
-        )
-
-        # Associate remaining tracks together with unconfirmed tracks using IOU.
-        iou_track_candidates = unconfirmed_tracks + [
-            k for k in unmatched_tracks_a if self.tracks[k].time_since_update == 1
-        ]
-        unmatched_tracks_a = [
-            k for k in unmatched_tracks_a if self.tracks[k].time_since_update != 1
-        ]
-        (
-            matches_b,
-            unmatched_tracks_b,
-            unmatched_detections,
-        ) = linear_assignment.min_cost_matching(
-            iou_matching.iou_cost,
-            self.max_iou_dist,
-            self.tracks,
-            detections,
-            iou_track_candidates,
-            unmatched_detections,
-        )
-
-        matches = matches_a + matches_b
-        unmatched_tracks = list(set(unmatched_tracks_a + unmatched_tracks_b))
-        return matches, unmatched_tracks, unmatched_detections
-
-    def _initiate_track(self, detection, class_id, conf):
-        self.tracks.append(
-            Track(
-                detection.to_xyah(),
-                self._next_id,
-                class_id,
-                conf,
-                self.n_init,
-                self.max_age,
-                self.ema_alpha,
-                detection.feature,
-            )
-        )
-        self._next_id += 1
->>>>>>> cf2bad49
+        self._next_id += 1