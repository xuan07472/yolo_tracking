import numpy as np
import torch
import sys
import cv2
import gdown
from os.path import exists as file_exists, join
import torchvision.transforms as transforms

from sort.nn_matching import NearestNeighborDistanceMetric
from sort.detection import Detection
from sort.tracker import Tracker

from reid_multibackend import ReIDDetectMultiBackend

from yolov5.utils.general import xyxy2xywh


class StrongSORT(object):
    def __init__(self, 
                 model_weights,
                 device,
                 fp16,
                 max_dist=0.2,
                 max_iou_distance=0.7,
                 max_age=70,
                 max_unmatched_preds=7,
                 n_init=3,
                 nn_budget=100,
                 mc_lambda=0.995,
                 ema_alpha=0.9
                ):

        self.model = ReIDDetectMultiBackend(weights=model_weights, device=device, fp16=fp16)
        
        self.max_dist = max_dist
        metric = NearestNeighborDistanceMetric(
            "cosine", self.max_dist, nn_budget)
        self.tracker = Tracker(
            metric, max_iou_distance=max_iou_distance, max_age=max_age, n_init=n_init, max_unmatched_preds=max_unmatched_preds)

    def camera_update(self, previous_img, current_img):
        self.tracker.camera_update(previous_img, current_img)

    def update(self, dets,  ori_img):
        
        xyxys = dets[:, 0:4]
        confs = dets[:, 4]
        clss = dets[:, 5]
        
        classes = clss.numpy()
        xywhs = xyxy2xywh(xyxys.numpy())
        confs = confs.numpy()
        self.height, self.width = ori_img.shape[:2]

        output_results = np.column_stack((xyxys, confs, classes))
        
        # generate detections
        features = self._get_features(xywhs, ori_img)
        bbox_tlwh = self._xywh_to_tlwh(xywhs)
        detections = [Detection(bbox_tlwh[i], conf, features[i]) for i, conf in enumerate(
            confs)]

        # run on non-maximum supression
        boxes = np.array([d.tlwh for d in detections])
        scores = np.array([d.confidence for d in detections])

        # update tracker
        self.tracker.predict()
        self.tracker.update(detections, clss, confs)

        # output bbox identities
        outputs = []
        for track in self.tracker.tracks:
            if not track.is_confirmed() or track.time_since_update > 1:
                continue

            box = track.to_tlwh()
            x1, y1, x2, y2 = self._tlwh_to_xyxy(box)
            
            track_id = track.track_id
            class_id = track.class_id
            conf = track.conf
<<<<<<< HEAD
            outputs.append(np.array([x1, y1, x2, y2, track_id, class_id, conf]))
=======
            queue = track.q
            outputs.append(np.array([x1, y1, x2, y2, track_id, class_id, conf, queue], dtype=object))
>>>>>>> 0bcdd8c3
        if len(outputs) > 0:
            outputs = np.stack(outputs, axis=0)
        return outputs

    """
    TODO:
        Convert bbox from xc_yc_w_h to xtl_ytl_w_h
    Thanks JieChen91@github.com for reporting this bug!
    """
    @staticmethod
    def _xywh_to_tlwh(bbox_xywh):
        if isinstance(bbox_xywh, np.ndarray):
            bbox_tlwh = bbox_xywh.copy()
        elif isinstance(bbox_xywh, torch.Tensor):
            bbox_tlwh = bbox_xywh.clone()
        bbox_tlwh[:, 0] = bbox_xywh[:, 0] - bbox_xywh[:, 2] / 2.
        bbox_tlwh[:, 1] = bbox_xywh[:, 1] - bbox_xywh[:, 3] / 2.
        return bbox_tlwh

    def _xywh_to_xyxy(self, bbox_xywh):
        x, y, w, h = bbox_xywh
        x1 = max(int(x - w / 2), 0)
        x2 = min(int(x + w / 2), self.width - 1)
        y1 = max(int(y - h / 2), 0)
        y2 = min(int(y + h / 2), self.height - 1)
        return x1, y1, x2, y2

    def _tlwh_to_xyxy(self, bbox_tlwh):
        """
        TODO:
            Convert bbox from xtl_ytl_w_h to xc_yc_w_h
        Thanks JieChen91@github.com for reporting this bug!
        """
        x, y, w, h = bbox_tlwh
        x1 = max(int(x), 0)
        x2 = min(int(x+w), self.width - 1)
        y1 = max(int(y), 0)
        y2 = min(int(y+h), self.height - 1)
        return x1, y1, x2, y2

    def increment_ages(self):
        self.tracker.increment_ages()

    def _xyxy_to_tlwh(self, bbox_xyxy):
        x1, y1, x2, y2 = bbox_xyxy

        t = x1
        l = y1
        w = int(x2 - x1)
        h = int(y2 - y1)
        return t, l, w, h

    def _get_features(self, bbox_xywh, ori_img):
        im_crops = []
        for box in bbox_xywh:
            x1, y1, x2, y2 = self._xywh_to_xyxy(box)
            im = ori_img[y1:y2, x1:x2]
            im_crops.append(im)
        if im_crops:
            features = self.model(im_crops)
        else:
            features = np.array([])
        return features
    
    def trajectory(self, im0, color):
        # Add rectangle to image (PIL-only)
<<<<<<< HEAD
        for t in self.tracker.tracks:
            for i, p in enumerate(t.q):
                thickness = int(np.sqrt(float (i + 1)) * 1.5)
                if p[0] == 'observationupdate':
                    cv2.circle(im0, p[1], 2, color, thickness=thickness)
                else:
                    cv2.circle(im0, p[1], 2, (255,255,255), thickness=thickness)
=======
        for i, p in enumerate(q):
            thickness = int(np.sqrt(float (i + 1)) * 1.5)
            if p[0] == 'observationupdate': 
                cv2.circle(im0, p[1], 2, color=color, thickness=thickness)
            else:
                cv2.circle(im0, p[1], 2, color=(255,255,255), thickness=thickness)
>>>>>>> 0bcdd8c3
<|MERGE_RESOLUTION|>--- conflicted
+++ resolved
@@ -80,12 +80,8 @@
             track_id = track.track_id
             class_id = track.class_id
             conf = track.conf
-<<<<<<< HEAD
-            outputs.append(np.array([x1, y1, x2, y2, track_id, class_id, conf]))
-=======
             queue = track.q
             outputs.append(np.array([x1, y1, x2, y2, track_id, class_id, conf, queue], dtype=object))
->>>>>>> 0bcdd8c3
         if len(outputs) > 0:
             outputs = np.stack(outputs, axis=0)
         return outputs
@@ -152,19 +148,9 @@
     
     def trajectory(self, im0, color):
         # Add rectangle to image (PIL-only)
-<<<<<<< HEAD
-        for t in self.tracker.tracks:
-            for i, p in enumerate(t.q):
-                thickness = int(np.sqrt(float (i + 1)) * 1.5)
-                if p[0] == 'observationupdate':
-                    cv2.circle(im0, p[1], 2, color, thickness=thickness)
-                else:
-                    cv2.circle(im0, p[1], 2, (255,255,255), thickness=thickness)
-=======
         for i, p in enumerate(q):
             thickness = int(np.sqrt(float (i + 1)) * 1.5)
             if p[0] == 'observationupdate': 
                 cv2.circle(im0, p[1], 2, color=color, thickness=thickness)
             else:
-                cv2.circle(im0, p[1], 2, color=(255,255,255), thickness=thickness)
->>>>>>> 0bcdd8c3
+                cv2.circle(im0, p[1], 2, color=(255,255,255), thickness=thickness)